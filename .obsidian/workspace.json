{
  "main": {
    "id": "3bc64b9b050d01bb",
    "type": "split",
    "children": [
      {
<<<<<<< HEAD
        "id": "839684640ce43484",
        "type": "tabs",
        "children": [
          {
            "id": "7d9394f88fe2553c",
            "type": "leaf",
            "state": {
              "type": "empty",
              "state": {},
              "icon": "lucide-file",
              "title": "New tab"
=======
        "id": "c60cc25b6c7d7f5c",
        "type": "tabs",
        "children": [
          {
            "id": "352630d5f8212b55",
            "type": "leaf",
            "state": {
              "type": "markdown",
              "state": {
                "file": "Redis/05.Redis_vs_Database.md",
                "mode": "source",
                "source": false
              },
              "icon": "lucide-file",
              "title": "05.Redis_vs_Database"
>>>>>>> 2d04d41b
            }
          }
        ]
      }
    ],
    "direction": "vertical"
  },
  "left": {
    "id": "a4160c77fc81963d",
    "type": "split",
    "children": [
      {
        "id": "7056d0d3260e08db",
        "type": "tabs",
        "children": [
          {
            "id": "b42da1d6333f6868",
            "type": "leaf",
            "state": {
              "type": "file-explorer",
              "state": {
                "sortOrder": "alphabetical",
                "autoReveal": false
              },
              "icon": "lucide-folder-closed",
              "title": "Files"
            }
          },
          {
            "id": "d2f8fd3dad08827a",
            "type": "leaf",
            "state": {
              "type": "search",
              "state": {
                "query": "",
                "matchingCase": false,
                "explainSearch": false,
                "collapseAll": false,
                "extraContext": false,
                "sortOrder": "alphabetical"
              },
              "icon": "lucide-search",
              "title": "Search"
            }
          },
          {
            "id": "7a9320a5d26fa53b",
            "type": "leaf",
            "state": {
              "type": "bookmarks",
              "state": {},
              "icon": "lucide-bookmark",
              "title": "Bookmarks"
            }
          }
        ]
      }
    ],
    "direction": "horizontal",
    "width": 200
  },
  "right": {
    "id": "8da6158567f5cb25",
    "type": "split",
    "children": [
      {
        "id": "a2fb47e53d8d1c77",
        "type": "tabs",
        "children": [
          {
            "id": "90317e408831d910",
            "type": "leaf",
            "state": {
              "type": "backlink",
              "state": {
                "file": "Redis/05.Redis_vs_Database.md",
                "collapseAll": false,
                "extraContext": false,
                "sortOrder": "alphabetical",
                "showSearch": false,
                "searchQuery": "",
                "backlinkCollapsed": false,
                "unlinkedCollapsed": true
              },
              "icon": "links-coming-in",
              "title": "Backlinks for 05.Redis_vs_Database"
            }
          },
          {
            "id": "ff789ac82758bfa0",
            "type": "leaf",
            "state": {
              "type": "outgoing-link",
              "state": {
                "linksCollapsed": false,
                "unlinkedCollapsed": true
              },
              "icon": "links-going-out",
              "title": "Outgoing links"
            }
          },
          {
            "id": "45e34f89739982be",
            "type": "leaf",
            "state": {
              "type": "tag",
              "state": {
                "sortOrder": "frequency",
                "useHierarchy": true,
                "showSearch": false,
                "searchQuery": ""
              },
              "icon": "lucide-tags",
              "title": "Tags"
            }
          },
          {
            "id": "49ddd28cc021f0dd",
            "type": "leaf",
            "state": {
              "type": "all-properties",
              "state": {
                "sortOrder": "frequency",
                "showSearch": false,
                "searchQuery": ""
              },
              "icon": "lucide-archive",
              "title": "All properties"
            }
          },
          {
            "id": "83635895b5a680dc",
            "type": "leaf",
            "state": {
              "type": "outline",
              "state": {
                "followCursor": false,
                "showSearch": false,
                "searchQuery": ""
              },
              "icon": "lucide-list",
              "title": "Outline"
            }
          },
          {
            "id": "eaf7124d2d158fb4",
            "type": "leaf",
            "state": {
              "type": "git-view",
              "state": {},
              "icon": "git-pull-request",
              "title": "Source Control"
            }
          }
        ],
        "currentTab": 5
      }
    ],
    "direction": "horizontal",
    "width": 300
  },
  "left-ribbon": {
    "hiddenItems": {
      "switcher:Open quick switcher": false,
      "graph:Open graph view": false,
      "canvas:Create new canvas": false,
      "daily-notes:Open today's daily note": false,
      "templates:Insert template": false,
      "command-palette:Open command palette": false,
      "bases:Create new base": false,
      "obsidian-excalidraw-plugin:New drawing": false,
      "obsidian-git:Open Git source control": false
    }
  },
<<<<<<< HEAD
  "active": "36fde483d467abb9",
=======
  "active": "352630d5f8212b55",
>>>>>>> 2d04d41b
  "lastOpenFiles": [
    "Redis/05.Redis_vs_Database.md",
    "System_Design/Job_Portal/job-portal.md",
    "conflict-files-obsidian-git.md",
    "System_Design/Job_Portal",
    "System_Design",
    "Redis/04.data_structure.md"
  ]
}<|MERGE_RESOLUTION|>--- conflicted
+++ resolved
@@ -1,38 +1,20 @@
 {
   "main": {
-    "id": "3bc64b9b050d01bb",
+    "id": "b47a5e36afa8a8f5",
     "type": "split",
     "children": [
       {
-<<<<<<< HEAD
-        "id": "839684640ce43484",
+        "id": "6e6e7dddb9207366",
         "type": "tabs",
         "children": [
           {
-            "id": "7d9394f88fe2553c",
+            "id": "0338936e79dd705c",
             "type": "leaf",
             "state": {
               "type": "empty",
               "state": {},
               "icon": "lucide-file",
               "title": "New tab"
-=======
-        "id": "c60cc25b6c7d7f5c",
-        "type": "tabs",
-        "children": [
-          {
-            "id": "352630d5f8212b55",
-            "type": "leaf",
-            "state": {
-              "type": "markdown",
-              "state": {
-                "file": "Redis/05.Redis_vs_Database.md",
-                "mode": "source",
-                "source": false
-              },
-              "icon": "lucide-file",
-              "title": "05.Redis_vs_Database"
->>>>>>> 2d04d41b
             }
           }
         ]
@@ -41,15 +23,15 @@
     "direction": "vertical"
   },
   "left": {
-    "id": "a4160c77fc81963d",
+    "id": "8ff34c8d26d3150a",
     "type": "split",
     "children": [
       {
-        "id": "7056d0d3260e08db",
+        "id": "77417c31cf4e643f",
         "type": "tabs",
         "children": [
           {
-            "id": "b42da1d6333f6868",
+            "id": "36fde483d467abb9",
             "type": "leaf",
             "state": {
               "type": "file-explorer",
@@ -62,7 +44,7 @@
             }
           },
           {
-            "id": "d2f8fd3dad08827a",
+            "id": "79ee9ae9dc658389",
             "type": "leaf",
             "state": {
               "type": "search",
@@ -79,7 +61,7 @@
             }
           },
           {
-            "id": "7a9320a5d26fa53b",
+            "id": "7c3f15b0becc7599",
             "type": "leaf",
             "state": {
               "type": "bookmarks",
@@ -92,23 +74,23 @@
       }
     ],
     "direction": "horizontal",
-    "width": 200
+    "width": 229.5
   },
   "right": {
-    "id": "8da6158567f5cb25",
+    "id": "3758031abf639b10",
     "type": "split",
     "children": [
       {
-        "id": "a2fb47e53d8d1c77",
+        "id": "a4a610b41fc5a1c3",
         "type": "tabs",
         "children": [
           {
-            "id": "90317e408831d910",
+            "id": "b473180d5fbc64a3",
             "type": "leaf",
             "state": {
               "type": "backlink",
               "state": {
-                "file": "Redis/05.Redis_vs_Database.md",
+                "file": "Database/MySQL/Theory/03.index/scaning.md",
                 "collapseAll": false,
                 "extraContext": false,
                 "sortOrder": "alphabetical",
@@ -118,24 +100,25 @@
                 "unlinkedCollapsed": true
               },
               "icon": "links-coming-in",
-              "title": "Backlinks for 05.Redis_vs_Database"
-            }
-          },
-          {
-            "id": "ff789ac82758bfa0",
+              "title": "Backlinks for scaning"
+            }
+          },
+          {
+            "id": "dd5ac7ee6b05e2cd",
             "type": "leaf",
             "state": {
               "type": "outgoing-link",
               "state": {
+                "file": "Database/MySQL/Theory/03.index/scaning.md",
                 "linksCollapsed": false,
                 "unlinkedCollapsed": true
               },
               "icon": "links-going-out",
-              "title": "Outgoing links"
-            }
-          },
-          {
-            "id": "45e34f89739982be",
+              "title": "Outgoing links from scaning"
+            }
+          },
+          {
+            "id": "4a202376d2d6753f",
             "type": "leaf",
             "state": {
               "type": "tag",
@@ -150,7 +133,7 @@
             }
           },
           {
-            "id": "49ddd28cc021f0dd",
+            "id": "6c7a46ad6e4fea43",
             "type": "leaf",
             "state": {
               "type": "all-properties",
@@ -164,21 +147,32 @@
             }
           },
           {
-            "id": "83635895b5a680dc",
+            "id": "623ddaa206eaf8b4",
             "type": "leaf",
             "state": {
               "type": "outline",
               "state": {
+                "file": "Database/MySQL/Theory/03.index/scaning.md",
                 "followCursor": false,
                 "showSearch": false,
                 "searchQuery": ""
               },
               "icon": "lucide-list",
-              "title": "Outline"
-            }
-          },
-          {
-            "id": "eaf7124d2d158fb4",
+              "title": "Outline of scaning"
+            }
+          },
+          {
+            "id": "9a6afce1f1b198fa",
+            "type": "leaf",
+            "state": {
+              "type": "calendar",
+              "state": {},
+              "icon": "lucide-ghost",
+              "title": "calendar"
+            }
+          },
+          {
+            "id": "e4e63f68877866b4",
             "type": "leaf",
             "state": {
               "type": "git-view",
@@ -188,7 +182,7 @@
             }
           }
         ],
-        "currentTab": 5
+        "currentTab": 6
       }
     ],
     "direction": "horizontal",
@@ -207,17 +201,45 @@
       "obsidian-git:Open Git source control": false
     }
   },
-<<<<<<< HEAD
-  "active": "36fde483d467abb9",
-=======
-  "active": "352630d5f8212b55",
->>>>>>> 2d04d41b
+  "active": "0338936e79dd705c",
   "lastOpenFiles": [
+    "conflict-files-obsidian-git.md",
     "Redis/05.Redis_vs_Database.md",
+    "System_Design/Job_Portal/Drawing 2025-11-26 16.51.01.excalidraw.md",
     "System_Design/Job_Portal/job-portal.md",
-    "conflict-files-obsidian-git.md",
+    "Drawing 2025-11-26 12.39.09.excalidraw.md",
     "System_Design/Job_Portal",
+    "Untitled 1",
     "System_Design",
-    "Redis/04.data_structure.md"
+    "RabbitMQ/readme.md",
+    "RabbitMQ/Basic/05.Producer.md",
+    "RabbitMQ/Basic/04.why_decoupling.md",
+    "RabbitMQ/Basic/03.Messaging_vs_apis.md",
+    "RabbitMQ/Basic/02_how_it's_works.md",
+    "Docker/Code/project-01/app.js",
+    "Authentication/Basic_Auth/BasicAuth.js",
+    "linux/cmd/all_type_cmd.md",
+    "linux/cmd/04.package_management.md",
+    "linux/cmd/03.sudo_command.md",
+    "linux/cmd/02.file_permission.md",
+    "linux/cmd/01.basic_cmd.md",
+    "Jenkins/learning_path.md",
+    "Load_Balancing/01.Into/01.What_and_why.md",
+    "Load_Balancing/readme.md",
+    "WhatsApp Image 2025-07-22 at 09.54.51_e0d64a51.jpg",
+    "gRPC/00.Foundamental/01.uderstanding_distributed_system.md",
+    "Excalidraw/Drawing 2025-11-26 12.27.47.excalidraw.md",
+    "Excalidraw/Drawing 2025-11-26 12.24.47.excalidraw.md",
+    "Excalidraw",
+    "Jenkins/Basic/what_is_jobs.md",
+    "Language/TypeScript/Docs/Narrowing.md",
+    "Untitled.canvas",
+    "Database/MySQL/Code/Operation/delete.md",
+    "test.md",
+    "Excalidraw/Drawing 2025-11-26 10.20.35.excalidraw.md",
+    "My code file.go",
+    "Clippings",
+    "Language/Golang/Code/11.Select/Select.go",
+    "Language/Golang/Code/01.DataType/DataType.go"
   ]
 }